--- conflicted
+++ resolved
@@ -68,14 +68,10 @@
 		logger.Fatalf("Could not start resource: %s", err.Error())
 	}
 
-<<<<<<< HEAD
-	resource.Expire(60)
-=======
 	err = resource.Expire(120)
 	if err != nil {
 		logger.Fatalf(err.Error())
 	}
->>>>>>> 155f2a6f
 
 	if err := pool.Retry(func() error {
 		var err error
@@ -128,14 +124,9 @@
 func TestInitAndSingleInstance(t *testing.T) {
 	clientOptions := ClientOptions{}
 
-<<<<<<< HEAD
-	mysqlClient := NewMysqlClient(
-		mysqlClientOptions.WithDbConfig([]DbConfig{test1Config}),
-=======
 	client := NewClient(
 		clientOptions.WithDbConfig([]DbConfig{test1Config}),
 		clientOptions.WithDB(db),
->>>>>>> 155f2a6f
 	)
 	ctx := context.Background()
 	db1 := client.GetCtxDb(ctx, "test_1")
@@ -401,26 +392,10 @@
 //nolint:dupl
 func TestClient_TxCommit(t *testing.T) {
 	clientOnce = sync.Once{}
-
-<<<<<<< HEAD
-func TestMysqlClient_TxCommit(t *testing.T) {
-	mysqlOnce = sync.Once{}
-
-	memConfig := config.NewMemConfig()
-	memConfig.Set("debug", true)
-
-	mysqlClientOptions := MysqlClientOptions{}
-
-	mysqlClient := NewMysqlClient(
-		mysqlClientOptions.WithDbConfig([]DbConfig{test1Config, test2Config}),
-		mysqlClientOptions.WithConf(memConfig),
-		mysqlClientOptions.WithProxy(func() interface{} {
-=======
 	clientOptions := ClientOptions{}
 	client := NewClient(
 		clientOptions.WithDbConfig([]DbConfig{test1Config, test2Config}),
 		clientOptions.WithProxy(func() interface{} {
->>>>>>> 155f2a6f
 			memConfig := config.NewMemConfig()
 			monitorProxyOptions := MonitorProxyOptions{}
 			return NewMonitorProxy(
@@ -429,22 +404,6 @@
 		}),
 	)
 	ctx := context.Background()
-<<<<<<< HEAD
-	//db1 := mysqlClient.GetCtxDb(ctx, "test_1").Table("test")
-	//
-	//test := TestStruct{}
-	//test.Id = 1
-	//test.Title = "test"
-	//
-	//tx := db1.Begin()
-	//tx.Create(&test)
-	//tx.Commit()
-	//assert.Nil(t, db1.Error)
-
-	test2 := TestStruct{}
-	mysqlClient.GetCtxDb(ctx, "test_1").Table("test").First(&test2)
-	assert.Equal(t, 1, test2.Id)
-=======
 	db1 := client.GetCtxDb(ctx, "test_1")
 	db1.Exec("use test_1;")
 	assert.NotNil(t, db1)
@@ -461,7 +420,6 @@
 	db1.Table("test").First(test)
 
 	assert.Equal(t, 1, test.ID)
->>>>>>> 155f2a6f
 
 	client.Close()
 }
@@ -469,27 +427,10 @@
 //nolint:dupl
 func TestClient_TxRollBack(t *testing.T) {
 	clientOnce = sync.Once{}
-
-<<<<<<< HEAD
-
-func TestMysqlClient_TxRollBack(t *testing.T) {
-	mysqlOnce = sync.Once{}
-
-	memConfig := config.NewMemConfig()
-	memConfig.Set("debug", true)
-
-	mysqlClientOptions := MysqlClientOptions{}
-
-	mysqlClient := NewMysqlClient(
-		mysqlClientOptions.WithDbConfig([]DbConfig{test1Config, test2Config}),
-		mysqlClientOptions.WithConf(memConfig),
-		mysqlClientOptions.WithProxy(func() interface{} {
-=======
 	clientOptions := ClientOptions{}
 	client := NewClient(
 		clientOptions.WithDbConfig([]DbConfig{test1Config, test2Config}),
 		clientOptions.WithProxy(func() interface{} {
->>>>>>> 155f2a6f
 			memConfig := config.NewMemConfig()
 			monitorProxyOptions := MonitorProxyOptions{}
 			return NewMonitorProxy(
@@ -498,34 +439,15 @@
 		}),
 	)
 	ctx := context.Background()
-<<<<<<< HEAD
-	ctx, _ = context.WithTimeout(ctx, 1 * time.Second)
-	db1 := mysqlClient.GetCtxDb(ctx, "test_1").Table("test")
-
-	test := TestStruct{}
-	test.Id = 1
-	test.Title = "test"
-
-	tx := db1.Begin()
-	tx.Create(&test)
-=======
 	db1 := client.GetCtxDb(ctx, "test_1")
 	db1.Exec("use test_1;")
 	assert.NotNil(t, db1)
 
 	tx := db1.Begin()
 	tx.Exec("insert into test values (2, 'test')")
->>>>>>> 155f2a6f
 	tx.Rollback()
 	assert.Nil(t, db1.Error)
-
-<<<<<<< HEAD
-	test2 := TestStruct{}
-	mysqlClient.GetCtxDb(ctx, "test_1").Table("test").First(&test2)
-	assert.Equal(t, 0, test2.Id)
-=======
 	assert.Equal(t, 1, test.ID)
->>>>>>> 155f2a6f
 
 	client.Close()
 }