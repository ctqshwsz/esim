--- conflicted
+++ resolved
@@ -8,7 +8,7 @@
 )
 
 type spyProxy struct {
-	nextProxy SQLCommon
+	nextProxy ConnPool
 
 	ExecWasCalled bool
 
@@ -29,119 +29,52 @@
 
 func newSpyProxy(logger log.Logger, name string) *spyProxy {
 	spyProxy := &spyProxy{}
-
 	spyProxy.logger = logger
-
 	spyProxy.name = name
 	return spyProxy
 }
 
-<<<<<<< HEAD
-
-//implement Proxy interface
-func (this *spyProxy) NextProxy(db interface{}) {
-	this.nextProxy = db.(SqlCommon)
+// implement Proxy interface
+func (sp *spyProxy) NextProxy(db interface{}) {
+	sp.nextProxy = db.(ConnPool)
 }
 
 
-//implement Proxy interface
-func (this *spyProxy) ProxyName() string {
-	return this.name
-}
-
-
-func (this *spyProxy) ExecContext(ctx context.Context, query string, args ...interface{}) (sql.Result, error) {
-	this.ExecWasCalled = true
-	this.logger.Infof("%s ExecContextWasCalled %s", this.name, query)
-	result, err := this.nextProxy.ExecContext(ctx, query, args...)
-	return result, err
-}
-
-
-func (this *spyProxy) PrepareContext(ctx context.Context, query string) (*sql.Stmt, error) {
-	this.PrepareWasCalled = true
-	this.logger.Infof("%s PrepareContextWasCalled %s", this.name, query)
-	stmt, err := this.nextProxy.PrepareContext(ctx, query)
-=======
-// Implement Proxy interface.
-func (sp *spyProxy) NextProxy(db interface{}) {
-	sp.nextProxy = db.(SQLCommon)
-}
-
-// Implement Proxy interface.
+// implement Proxy interface
 func (sp *spyProxy) ProxyName() string {
 	return sp.name
 }
 
-func (sp *spyProxy) Exec(query string, args ...interface{}) (sql.Result, error) {
+func (sp *spyProxy) ExecContext(ctx context.Context, query string, args ...interface{}) (sql.Result, error) {
 	sp.ExecWasCalled = true
-	sp.logger.Infof("%s ExecWasCalled %s", sp.name, query)
-	result, err := sp.nextProxy.Exec(query, args...)
+	sp.logger.Infof("%s ExecContextWasCalled %s", sp.name, query)
+	result, err := sp.nextProxy.ExecContext(ctx, query, args...)
 	return result, err
 }
 
-func (sp *spyProxy) Prepare(query string) (*sql.Stmt, error) {
+func (sp *spyProxy) PrepareContext(ctx context.Context, query string) (*sql.Stmt, error) {
 	sp.PrepareWasCalled = true
-	sp.logger.Infof("%s PrepareWasCalled %s", sp.name, query)
-	stmt, err := sp.nextProxy.Prepare(query)
->>>>>>> 155f2a6f
-
+	sp.logger.Infof("%s PrepareContextWasCalled %s", sp.name, query)
+	stmt, err := sp.nextProxy.PrepareContext(ctx, query)
 	return stmt, err
 }
 
-<<<<<<< HEAD
-
-func (this *spyProxy) QueryContext(ctx context.Context, query string, args ...interface{}) (*sql.Rows, error) {
-	this.QueryWasCalled = true
-	this.logger.Infof("%s QueryContextWasCalled %s", this.name, query)
-	rows, err := this.nextProxy.QueryContext(ctx, query, args...)
+func (sp *spyProxy) QueryContext(ctx context.Context, query string, args ...interface{}) (*sql.Rows, error) {
+	sp.QueryWasCalled = true
+	sp.logger.Infof("%s QueryContextWasCalled %s", sp.name, query)
+	rows, err := sp.nextProxy.QueryContext(ctx, query, args...)
 	return rows, err
 }
 
-
-func (this *spyProxy) QueryRowContext(ctx context.Context, query string, args ...interface{}) *sql.Row {
-	this.QueryRowWasCalled = true
-	this.logger.Infof("%s QueryContextRowWasCalled %s", this.name, query)
-	row := this.nextProxy.QueryRowContext(ctx, query, args...)
-	return row
-}
-
-
-func (this *spyProxy) Close() error {
-	this.CloseWasCalled = true
-	this.logger.Infof("%s CloseWasCalled %s", this.name)
-	return this.nextProxy.Close()
-}
-
-
-func (this *spyProxy) BeginTx(ctx context.Context, opts *sql.TxOptions) (*sql.Tx, error){
-	this.BeginTxWasCalled = true
-	this.logger.Infof("%s BeginTxWasCalled %s", this.name)
-	return this.nextProxy.BeginTx(ctx, opts)
-=======
-func (sp *spyProxy) Query(query string, args ...interface{}) (*sql.Rows, error) {
-	sp.QueryWasCalled = true
-	sp.logger.Infof("%s QueryWasCalled %s", sp.name, query)
-	rows, err := sp.nextProxy.Query(query, args...)
-	return rows, err
-}
-
-func (sp *spyProxy) QueryRow(query string, args ...interface{}) *sql.Row {
+func (sp *spyProxy) QueryRowContext(ctx context.Context, query string, args ...interface{}) *sql.Row {
 	sp.QueryRowWasCalled = true
-	sp.logger.Infof("%s QueryRowWasCalled %s", sp.name, query)
-	row := sp.nextProxy.QueryRow(query, args...)
+	sp.logger.Infof("%s QueryContextRowWasCalled %s", sp.name, query)
+	row := sp.nextProxy.QueryRowContext(ctx, query, args...)
 	return row
 }
 
 func (sp *spyProxy) Close() error {
+	sp.CloseWasCalled = true
+	sp.logger.Infof("%s CloseWasCalled %s", sp.name)
 	return sp.nextProxy.Close()
-}
-
-func (sp *spyProxy) Begin() (*sql.Tx, error) {
-	return sp.nextProxy.Begin()
-}
-
-func (sp *spyProxy) BeginTx(ctx context.Context, opts *sql.TxOptions) (*sql.Tx, error) {
-	return sp.nextProxy.BeginTx(ctx, opts)
->>>>>>> 155f2a6f
 }