--- conflicted
+++ resolved
@@ -1,36 +1,22 @@
 package db2entity
 
 import (
-<<<<<<< HEAD
-=======
-	"bytes"
-	"fmt"
+
+	"strings"
 	logger "github.com/jukylin/esim/log"
 	"github.com/jukylin/esim/pkg"
-	file_dir "github.com/jukylin/esim/pkg/file-dir"
+	"github.com/jukylin/esim/pkg/file-dir"
+
+	"github.com/jukylin/esim/tool/db2entity/domain-file"
 	"github.com/jukylin/esim/pkg/templates"
 	"github.com/spf13/viper"
->>>>>>> 3c9cfb14
+	"path/filepath"
+	"go/token"
+	"go/parser"
 	"go/ast"
+	"io/ioutil"
 	"go/format"
-	"go/parser"
-	"go/token"
 	"golang.org/x/tools/imports"
-	"io/ioutil"
-	"path/filepath"
-	"strings"
-<<<<<<< HEAD
-	"path/filepath"
-	logger "github.com/jukylin/esim/log"
-	"github.com/jukylin/esim/pkg"
-	file_dir "github.com/jukylin/esim/pkg/file-dir"
-	"github.com/spf13/viper"
-	"github.com/jukylin/esim/pkg/templates"
-	"golang.org/x/tools/imports"
-	"github.com/jukylin/esim/tool/db2entity/domain-file"
-=======
-	"text/template"
->>>>>>> 3c9cfb14
 )
 
 type Db2Entity struct {
@@ -81,33 +67,13 @@
 	execer pkg.Exec
 }
 
-
-type Db2EntityOption func(*Db2Entity)
-
 type Db2EnOption func(*Db2Entity)
 
 type Db2EnOptions struct{}
 
 func NewDb2Entity(options ...Db2EnOption) *Db2Entity {
 
-<<<<<<< HEAD
 	d := &Db2Entity{}
-=======
-	table string
-}
-
-type Db2EntityOption func(*db2Entity)
-
-type Db2EntityOptions struct{}
-
-func NewDb2EntityOptions() Db2EntityOptions {
-	return Db2EntityOptions{}
-}
-
-func NewDb2Entity(options ...Db2EntityOption) *db2Entity {
-
-	d := &db2Entity{}
->>>>>>> 3c9cfb14
 
 	for _, option := range options {
 		option(d)
@@ -168,7 +134,6 @@
 	}
 }
 
-<<<<<<< HEAD
 func (Db2EnOptions) WithDbConf(dbConf *domain_file.DbConfig) Db2EnOption {
 	return func(d *Db2Entity) {
 		d.DbConf = dbConf
@@ -177,9 +142,6 @@
 
 type infraInfo struct {
 
-=======
-type infraInfo struct {
->>>>>>> 3c9cfb14
 	imports pkg.Imports
 
 	importStr string
@@ -217,56 +179,14 @@
 	return ifaInfo
 }
 
-<<<<<<< HEAD
 func (de *Db2Entity) Run(v *viper.Viper) error {
-
 	de.bindInput(v)
 
-	//columns, err := de.ColumnsRepo.GetColumns(de.DbConf)
-	//if err != nil {
-	//	de.logger.Fatalf(err.Error())
-	//}
-
-	//entityTpl := de.cloumnsToEntityTpl(columns)
-	//entityContent := de.executeTmpl("entity_tpl", entityTpl, entityTemplate)
-	//de.writer.Write(de.withEntityTarget + de.dbConf.table + ".go", entityContent)
-
-	//daoTpl := de.cloumnsToDaoTpl(columns)
-	//daoContent := de.executeTmpl("dao_tpl", daoTpl, daoTemplate)
-	//de.writer.Write(de.withDaoTarget + de.DbConf.table + ".go", daoContent)
-
-	//repoTpl := de.cloumnsToRepoTpl(columns)
-	//repoContent := de.executeTmpl("repo_tpl", repoTpl, repoTemplate)
-	//de.writer.Write(de.withRepoTarget + de.DbConf.table + ".go", repoContent)
-=======
-func (de *db2Entity) Run(v *viper.Viper) error {
-
-	de.bindInput(v)
-
-	columns, err := de.ColumnsRepo.GetColumns(de.dbConf)
-	if err != nil {
-		de.logger.Fatalf(err.Error())
-	}
-
-	entityTmp := de.cloumnsToEntityTmp(columns)
-	entityContent := de.executeTmpl("entity_tpl", entityTmp, entityTemplate)
-	de.writer.Write(de.withEntityTarget+de.dbConf.table+".go", entityContent)
-
-	daoTmp := de.cloumnsToDaoTmp(columns)
-	daoContent := de.executeTmpl("entity_tpl", daoTmp, daoTemplate)
-	de.writer.Write(de.withDaoTarget+de.dbConf.table+".go", daoContent)
-
-	repoTmp := de.cloumnsToRepoTmp(columns)
-	repoContent := de.executeTmpl("entity_tpl", repoTmp, repoTemplate)
-	de.writer.Write(de.withRepoTarget+de.dbConf.table+".go", repoContent)
->>>>>>> 3c9cfb14
-
 	de.injectToInfra()
 
 	return nil
 }
 
-<<<<<<< HEAD
 func (de *Db2Entity) bindInput(v *viper.Viper) {
 
 	de.DbConf.ParseConfig(v, de.logger)
@@ -274,101 +194,16 @@
 	packageName := v.GetString("package")
 	if packageName == "" {
 		packageName = de.DbConf.Database
-=======
-func (de *db2Entity) bindInput(v *viper.Viper) {
-
-	de.bindDbConfig(v)
-
-	packageName := v.GetString("package")
-	if packageName == "" {
-		packageName = de.dbConf.database
->>>>>>> 3c9cfb14
 	}
 	de.withPackage = packageName
 
 	stuctName := v.GetString("struct")
 	if stuctName == "" {
-<<<<<<< HEAD
-
 		stuctName = de.DbConf.Table
-=======
-		stuctName = de.dbConf.table
 	}
 	de.withStruct = stuctName
 	de.CamelStruct = templates.SnakeToCamel(stuctName)
 
-	boubctx := v.GetString("boubctx")
-	if boubctx != "" {
-		de.withBoubctx = boubctx + string(filepath.Separator)
-	}
-
-	de.bindEntityDir(v)
-
-	de.bindRepoDir(v)
-
-	de.bindDaoDir(v)
-
-	de.bindInfra(v)
-}
-
-func (de *db2Entity) bindEntityDir(v *viper.Viper) {
-	if v.GetBool("disabled_entity") == false {
-
-		de.withEntityTarget = v.GetString("entity_target")
-
-		if de.withEntityTarget == "" {
-			if de.withBoubctx != "" {
-				de.withEntityTarget = "internal" + string(filepath.Separator) + "domain" + string(filepath.Separator) + de.withBoubctx + "entity"
-			} else {
-				de.withEntityTarget = "internal" + string(filepath.Separator) + "domain" + string(filepath.Separator) + "entity"
-			}
-		}
-
-		entityTargetExists, err := file_dir.IsExistsDir(de.withEntityTarget)
-		if err != nil {
-			de.logger.Fatalf(err.Error())
-		}
-
-		if entityTargetExists == false {
-			err = file_dir.CreateDir(de.withEntityTarget)
-			if err != nil {
-				de.logger.Fatalf(err.Error())
-			}
-		}
-
-		de.withEntityTarget = de.withEntityTarget + string(filepath.Separator)
-	}
-}
-
-func (de *db2Entity) bindRepoDir(v *viper.Viper) {
-	de.withDisabledRepo = v.GetBool("disabled_repo")
-	if de.withDisabledRepo == false {
-
-		de.withRepoTarget = v.GetString("repo_target")
-		if de.withRepoTarget == "" {
-			de.withRepoTarget = "internal" + string(filepath.Separator) + "infra" + string(filepath.Separator) + "repo"
-		} else {
-			de.withRepoTarget = strings.TrimLeft(de.withRepoTarget, ".") + string(filepath.Separator)
-			de.withRepoTarget = strings.Trim(de.withRepoTarget, "/") + string(filepath.Separator)
-		}
-
-		//repo 目录是否存在
-		existsRepo, err := file_dir.IsExistsDir(de.withRepoTarget)
-		if err != nil {
-			de.logger.Fatalf(err.Error())
-		}
-
-		if existsRepo == false {
-			de.logger.Fatalf("repo dir not exists")
-		}
-		de.withRepoTarget = de.withRepoTarget + string(filepath.Separator)
->>>>>>> 3c9cfb14
-	}
-	de.withStruct = stuctName
-	de.CamelStruct = templates.SnakeToCamel(stuctName)
-	
-
-<<<<<<< HEAD
 	de.bindInfra(v)
 }
 
@@ -379,87 +214,13 @@
 
 	de.withInfraDir = v.GetString("infra_dir")
 	if de.withInfraDir == ""{
-=======
-func (de *db2Entity) bindDaoDir(v *viper.Viper) {
-	de.withDisabledDao = v.GetBool("disabled_dao")
-	if de.withDisabledDao == false {
-
-		de.withDaoTarget = v.GetString("dao_target")
-		if de.withDaoTarget == "" {
-			de.withDaoTarget = "internal" + string(filepath.Separator) + "infra " + string(filepath.Separator) + "dao"
-		} else {
-			de.withDaoTarget = strings.TrimLeft(de.withDaoTarget, ".") + string(filepath.Separator)
-			de.withDaoTarget = strings.Trim(de.withDaoTarget, "/") + string(filepath.Separator)
-		}
-
-		//dao 目录是否存在
-		existsdao, err := file_dir.IsExistsDir(de.withDaoTarget)
-		if err != nil {
-			de.logger.Fatalf(err.Error())
-		}
-
-		if existsdao == false {
-			de.logger.Fatalf("dao dir not exists")
-		}
-		de.withDaoTarget = de.withDaoTarget + string(filepath.Separator)
-	}
-}
-
-func (de *db2Entity) bindDbConfig(v *viper.Viper) {
-	dbConfig := dbConfig{}
-	host := v.GetString("host")
-	if host == "" {
-		de.logger.Fatalf("host is empty")
-	}
-	dbConfig.host = host
-
-	port := v.GetInt("port")
-	if port == 0 {
-		de.logger.Fatalf("port is 0")
-	}
-	dbConfig.port = port
-
-	user := v.GetString("user")
-	if user == "" {
-		de.logger.Fatalf("user is empty")
-	}
-	dbConfig.user = user
-
-	password := v.GetString("password")
-	dbConfig.password = password
-
-	database := v.GetString("database")
-	if database == "" {
-		de.logger.Fatalf("database is empty")
-	}
-	dbConfig.database = database
-
-	table := v.GetString("table")
-	if table == "" {
-		de.logger.Fatalf("table is empty")
-	}
-	dbConfig.table = table
-
-	de.dbConf = dbConfig
-}
-
-func (de *db2Entity) bindInfra(v *viper.Viper) {
-	de.withInject = v.GetBool("inject")
-
-	de.withInfraDir = v.GetString("infra_dir")
-	if de.withInfraDir == "" {
->>>>>>> 3c9cfb14
 		de.withInfraDir = "internal" + string(filepath.Separator) + "infra" + string(filepath.Separator)
 	} else {
 		de.withInfraDir = strings.TrimLeft(de.withInfraDir, ".") + string(filepath.Separator)
 		de.withInfraDir = strings.Trim(de.withInfraDir, "/") + string(filepath.Separator)
 	}
 
-<<<<<<< HEAD
-	if v.GetString("infra_file") == ""{
-=======
 	if v.GetString("infra_file") == "" {
->>>>>>> 3c9cfb14
 		de.withInfraFile = "infra.go"
 	}
 
@@ -470,7 +231,6 @@
 	}
 
 	if exists == false {
-<<<<<<< HEAD
 		de.logger.Fatalf("%s not exists", de.withInfraDir + de.withInfraFile)
 	}
 }
@@ -478,171 +238,6 @@
 
 // ./a/b/c/ => a/b/c
 func (de *Db2Entity) DirPathToImportPath(dirPath string) string {
-=======
-		de.logger.Fatalf("%s not exists", de.withInfraDir+de.withInfraFile)
-	}
-}
-
-func (de *db2Entity) cloumnsToEntityTmp(columns []columns) entityTpl {
-
-	entityTpl := entityTpl{}
-	if len(columns) < 1 {
-		return entityTpl
-	}
-
-	entityTpl.Imports = append(entityTpl.Imports, pkg.Import{Path: "github.com/jinzhu/gorm"})
-
-	entityTpl.StructName = de.CamelStruct
-
-	structInfo := templates.StructInfo{}
-
-	for _, column := range columns {
-		var colDefault string
-		var valueType string
-
-		field := pkg.Field{}
-
-		fieldName := templates.SnakeToCamel(column.ColumnName)
-		field.Name = fieldName
-
-		nullable := false
-		if column.IsNullAble == "YES" {
-			nullable = true
-		}
-
-		valueType = de.mysqlTypeToGoType(column.DataType, nullable)
-		if valueType == golangTime {
-			entityTpl.Imports = append(entityTpl.Imports, pkg.Import{Path: "time"})
-		} else if strings.Index(valueType, "sql.") != -1 {
-			entityTpl.Imports = append(entityTpl.Imports, pkg.Import{Path: "database/sql"})
-		}
-		field.Type = valueType
-
-		if column.ColumnDefault == "CURRENT_TIMESTAMP" {
-			entityTpl.CurTimeStamp = append(entityTpl.CurTimeStamp, fieldName)
-		}
-
-		if column.Extra == "on update CURRENT_TIMESTAMP" {
-			entityTpl.OnUpdateTimeStamp = append(entityTpl.OnUpdateTimeStamp, fieldName)
-			entityTpl.OnUpdateTimeStampStr = append(entityTpl.OnUpdateTimeStampStr, column.ColumnName)
-		}
-
-		if column.ColumnComment != "" {
-			column.ColumnComment = strings.Replace(column.ColumnComment, "\r", "\\r", -1)
-			column.ColumnComment = strings.Replace(column.ColumnComment, "\n", "\\n", -1)
-			field.Doc = append(field.Doc, "//"+column.ColumnComment)
-		}
-
-		primary := ""
-		if column.ColumnKey == "PRI" {
-			primary = ";primary_key"
-		}
-
-		if nullable == false {
-			if column.ColumnDefault != "CURRENT_TIMESTAMP" && column.ColumnDefault != "" {
-				colDefault = ";default:'" + column.ColumnDefault + "'"
-			}
-		}
-
-		field.Tag = fmt.Sprintf("`gorm:\"column:%s%s%s\"`", column.ColumnName, primary, colDefault)
-
-		entityTpl.DelField = de.checkDelField(column)
-
-		field.Field = field.Name + " " + field.Type
-		structInfo.Fields = append(structInfo.Fields, field)
-	}
-
-	structInfo.StructName = entityTpl.StructName
-
-	entityTpl.StructInfo = structInfo
-
-	return entityTpl
-}
-
-func (de *db2Entity) cloumnsToDaoTmp(columns []columns) daoTpl {
-	daoTpl := daoTpl{}
-
-	if len(columns) < 1 {
-		return daoTpl
-	}
-
-	daoTpl.StructName = de.CamelStruct
-	daoTpl.DataBaseName = de.dbConf.database
-	daoTpl.TableName = de.dbConf.table
-
-	daoTpl.Imports = append(daoTpl.Imports, pkg.Import{Path: "context"})
-	daoTpl.Imports = append(daoTpl.Imports, pkg.Import{Path: "github.com/jinzhu/gorm"})
-	daoTpl.Imports = append(daoTpl.Imports, pkg.Import{Path: "errors"})
-	daoTpl.Imports = append(daoTpl.Imports, pkg.Import{Path: "github.com/jukylin/esim/mysql"})
-	daoTpl.Imports = append(daoTpl.Imports, pkg.Import{Path: file_dir.GetGoProPath() + de.dirPathToImportPath(de.withEntityTarget)})
-
-	for _, column := range columns {
-		nullable := false
-		if column.IsNullAble == "YES" {
-			nullable = true
-		}
-
-		if column.ColumnKey == "PRI" {
-			daoTpl.PriKeyType = de.mysqlTypeToGoType(column.DataType, nullable)
-			break
-		}
-	}
-
-	return daoTpl
-}
-
-func (de *db2Entity) cloumnsToRepoTmp(columns []columns) repoTpl {
-	repoTpl := repoTpl{}
-
-	if len(columns) < 1 {
-		return repoTpl
-	}
-
-	repoTpl.StructName = de.CamelStruct
-	repoTpl.TableName = de.dbConf.table
-
-	repoTpl.Imports = append(repoTpl.Imports, pkg.Import{Path: "context"})
-	repoTpl.Imports = append(repoTpl.Imports, pkg.Import{Path: "github.com/jukylin/esim/log"})
-	repoTpl.Imports = append(repoTpl.Imports, pkg.Import{Path: file_dir.GetGoProPath() + de.dirPathToImportPath(de.withEntityTarget)})
-	repoTpl.Imports = append(repoTpl.Imports, pkg.Import{Path: file_dir.GetGoProPath() + de.dirPathToImportPath(de.withDaoTarget)})
-
-	for _, column := range columns {
-		repoTpl.DelField = de.checkDelField(column)
-	}
-
-	return repoTpl
-}
-
-//checkDelField check column.ColumnName contains "is" and "del" char
-func (de *db2Entity) checkDelField(column columns) string {
-	if strings.Index(column.ColumnName, "del") != -1 &&
-		strings.Index(column.ColumnName, "is") != -1 {
-		return column.ColumnName
-	}
-
-	return ""
-}
-
-//executeTmpl parse template
-func (de *db2Entity) executeTmpl(tmplName string, data interface{}, text string) string {
-	tmpl, err := template.New(tmplName).Funcs(templates.EsimFuncMap()).
-		Parse(text)
-	if err != nil {
-		de.logger.Fatalf(err.Error())
-	}
-
-	var buf bytes.Buffer
-	err = tmpl.Execute(&buf, data)
-	if err != nil {
-		de.logger.Fatalf(err.Error())
-	}
-
-	return buf.String()
-}
-
-// ./a/b/c/ => a/b/c
-func (de *db2Entity) dirPathToImportPath(dirPath string) string {
->>>>>>> 3c9cfb14
 	path := strings.TrimLeft(dirPath, ".")
 	path = strings.Trim(dirPath, "/")
 	path = string(filepath.Separator) + path
@@ -650,16 +245,12 @@
 }
 
 //injectToInfra inject repo to infra.go and execute wire command
-<<<<<<< HEAD
 func (de *Db2Entity) injectToInfra() {
 
 	if de.withInject == false {
 		return
 	}
 
-=======
-func (de *db2Entity) injectToInfra() {
->>>>>>> 3c9cfb14
 	//back up infra.go
 	err := file_dir.EsimBackUpFile(file_dir.GetCurrentDir() + string(filepath.Separator) + de.withInfraDir + de.withInfraFile)
 	if err != nil {
@@ -690,20 +281,15 @@
 }
 
 //parseInfra parse infra.go 's content, find "import", "Infra" , "infraSet" and record origin syntax
-<<<<<<< HEAD
 func (de *Db2Entity) parseInfra(srcStr string) bool {
-=======
-func (de *db2Entity) parseInfra(srcStr string) bool {
->>>>>>> 3c9cfb14
+
 	fset := token.NewFileSet() // positions are relative to fset
 	f, err := parser.ParseFile(fset, "", srcStr, parser.ParseComments)
 	if err != nil {
 		de.logger.Fatalf(err.Error())
 	}
 
-	//provideFunc := getProvideFunc(interName, instName)
 	for _, decl := range f.Decls {
-
 		if GenDecl, ok := decl.(*ast.GenDecl); ok {
 			if GenDecl.Tok.String() == "import" {
 				imps := pkg.Imports{}
@@ -742,11 +328,7 @@
 		}
 	}
 
-<<<<<<< HEAD
-	if de.hasInfraStruct  == false {
-=======
 	if de.hasInfraStruct == false {
->>>>>>> 3c9cfb14
 		de.logger.Fatalf("not find %s", de.oldInfraInfo.specialStructName)
 	}
 
@@ -761,11 +343,8 @@
 }
 
 //sourceInfraFile Beautify infra.go
-<<<<<<< HEAD
 func (de *Db2Entity) sourceInfraFile() string {
-=======
-func (de *db2Entity) sourceInfraFile() string {
->>>>>>> 3c9cfb14
+
 	src, err := ioutil.ReadFile(de.withInfraDir + de.withInfraFile)
 	if err != nil {
 		de.logger.Fatalf(err.Error())
@@ -776,59 +355,36 @@
 		de.logger.Fatalf(err.Error())
 	}
 
-<<<<<<< HEAD
 	ioutil.WriteFile(de.withInfraDir + de.withInfraFile, formatSrc, 0666)
-=======
-	ioutil.WriteFile(de.withInfraDir+de.withInfraFile, formatSrc, 0666)
->>>>>>> 3c9cfb14
 
 	return string(formatSrc)
 }
 
-<<<<<<< HEAD
 func (de *Db2Entity) copyInfraInfo() {
-=======
-func (de *db2Entity) copyInfraInfo() {
->>>>>>> 3c9cfb14
 	oldContent := *de.oldInfraInfo
 	de.newInfraInfo = &oldContent
 }
 
 //processInfraInfo process newInfraInfo, append import, repo field and wire's provider
-<<<<<<< HEAD
 func (de *Db2Entity) processNewInfra() bool {
-=======
-func (de *db2Entity) processNewInfra() bool {
->>>>>>> 3c9cfb14
 
 	field := pkg.Field{}
 	field.Name = de.CamelStruct + "Repo"
 	field.Type = " repo." + de.CamelStruct + "Repo"
 	field.Field = field.Name + " " + field.Type
 	de.newInfraInfo.structInfo.Fields = append(de.newInfraInfo.structInfo.Fields, field)
-<<<<<<< HEAD
 
 	de.newInfraInfo.infraSetArgs.Args = append(de.newInfraInfo.infraSetArgs.Args,
 		"provide" + de.CamelStruct + "Repo" + ",")
 	
 	imp := pkg.Import{Path: file_dir.GetGoProPath() + de.DirPathToImportPath(de.WithRepoTarget)}
-=======
-
-	de.newInfraInfo.infraSetArgs.Args = append(de.newInfraInfo.infraSetArgs.Args,
-		"provide"+de.CamelStruct+"Repo"+",")
-
-	imp := pkg.Import{Path: file_dir.GetGoProPath() + de.dirPathToImportPath(de.withRepoTarget)}
->>>>>>> 3c9cfb14
+
 	de.newInfraInfo.imports = append(de.newInfraInfo.imports, imp)
 
 	return true
 }
 
-<<<<<<< HEAD
 func (de *Db2Entity) toStringNewInfra() {
-=======
-func (de *db2Entity) toStringNewInfra() {
->>>>>>> 3c9cfb14
 
 	de.newInfraInfo.importStr = de.newInfraInfo.imports.String()
 
@@ -838,11 +394,7 @@
 
 }
 
-<<<<<<< HEAD
 func (de *Db2Entity) buildNewInfraString() {
-=======
-func (de *db2Entity) buildNewInfraString() {
->>>>>>> 3c9cfb14
 
 	oldContent := de.oldInfraInfo.content
 
@@ -858,20 +410,11 @@
 	de.newInfraInfo.content += de.appendProvideFunc()
 }
 
-<<<<<<< HEAD
 func (de *Db2Entity) appendProvideFunc() string {
-	return ""
-	//return de.executeTmpl("provide_tpl", domain_file.NewRepoTpl(de.CamelStruct), domain_file.ProvideTemplate)
+	return de.executeTmpl("provide_tpl", domain_file.NewRepoTpl(de.CamelStruct), domain_file.ProvideTemplate)
 }
 
 func (de *Db2Entity) writeNewInfra() {
-=======
-func (de *db2Entity) appendProvideFunc() string {
-	return de.executeTmpl("provide_tpl", struct{ StructName string }{de.CamelStruct}, provideTemplate)
-}
-
-func (de *db2Entity) writeNewInfra() {
->>>>>>> 3c9cfb14
 
 	sourceSrc, err := format.Source([]byte(de.newInfraInfo.content))
 	if err != nil {
@@ -885,11 +428,7 @@
 		return
 	}
 
-<<<<<<< HEAD
 	de.writer.Write(de.withInfraDir + de.withInfraFile, string(processSrc))
-=======
-	de.writer.Write(de.withInfraDir+de.withInfraFile, string(processSrc))
->>>>>>> 3c9cfb14
 
 	err = de.execer.ExecWire(de.withInfraDir)
 	if err != nil {
@@ -897,11 +436,7 @@
 	}
 }
 
-<<<<<<< HEAD
 func (de *Db2Entity) getInfraSetArgs(GenDecl *ast.GenDecl, srcStr string) []string {
-=======
-func (de *db2Entity) getInfraSetArgs(GenDecl *ast.GenDecl, srcStr string) []string {
->>>>>>> 3c9cfb14
 	var args []string
 	for _, specs := range GenDecl.Specs {
 		if spec, ok := specs.(*ast.ValueSpec); ok {
@@ -916,42 +451,5 @@
 	}
 
 	return args
-<<<<<<< HEAD
-=======
-}
-
-func (de *db2Entity) mysqlTypeToGoType(mysqlType string, nullable bool) string {
-	switch mysqlType {
-	case "tinyint", "int", "smallint", "mediumint":
-		if nullable {
-			return sqlNullInt
-		}
-		return golangInt
-	case "bigint":
-		if nullable {
-			return sqlNullInt
-		}
-		return golangInt64
-	case "char", "enum", "varchar", "longtext", "mediumtext", "text", "tinytext":
-		if nullable {
-			return sqlNullString
-		}
-		return "string"
-	case "date", "datetime", "time", "timestamp":
-		return golangTime
-	case "decimal", "double":
-		if nullable {
-			return sqlNullFloat
-		}
-		return golangFloat64
-	case "float":
-		if nullable {
-			return sqlNullFloat
-		}
-		return golangFloat32
-	case "binary", "blob", "longblob", "mediumblob", "varbinary":
-		return golangByteArray
-	}
-	return ""
->>>>>>> 3c9cfb14
-}+}
+
